--- conflicted
+++ resolved
@@ -15,10 +15,5 @@
 - set default values via build args
 - describe guages using api information - DONE
 - name guages using api information e.g. 'river_level' should be keynsham_rivermeads_river_level - DONE
-<<<<<<< HEAD
-- make the module detect the OS and if linux do the environment variables - DONE, but with tech debt
-- improve detection to be docker specific - see comments - DONE
-=======
 - make the module detect the OS and if linux do the environment variables - DONE
-- if the reading is 0m then skip updating gauge
->>>>>>> a917ac15
+- if the reading is 0m then skip updating gauge